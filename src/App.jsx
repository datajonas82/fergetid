import { useEffect, useState, useRef } from 'react';
import { GraphQLClient, gql } from 'graphql-request';
import { Capacitor } from '@capacitor/core';
import { SplashScreen } from '@capacitor/splash-screen';
import { Geolocation } from '@capacitor/geolocation';

import LoadingSpinner from './components/LoadingSpinner';
import WebPaywall from './components/WebPaywall';


import { calculateDrivingTime } from './services/GeoServices';
import { 
  ENTUR_ENDPOINT, 
  TRANSPORT_MODES, 
  APP_NAME,
  GEOLOCATION_OPTIONS,
<<<<<<< HEAD
  EXCLUDED_SUBMODES,
  GPS_SEARCH_CONFIG
} from './constants';
import { config } from './config';
=======
  EXCLUDED_SUBMODES
} from './config/constants';
import { config } from './config/config';
>>>>>>> 54150156
import { 
  formatMinutes, 
  formatDistance, 
  calculateTimeDiff,
  cleanDestinationText,
  extractLocationName,
  normalizeText
} from './utils/helpers';
import {
  getDepartureTimeColor,
  isDepartureMissed,
  getOptimalFontSize,
  formatDepartureTime,
  sortDeparturesByTime,
  filterFutureDepartures,
  getNextDeparture,
  getLaterDepartures,
  generateTravelDescription
} from './utils/departureUtils';

import { initPurchases, isPremiumActive, canMakePayments, restorePurchasesIOS } from './services/PurchasesService';

import { 
  getConnectedFerryQuays,
  getSpecialFerryConnections 
} from './utils/ferryConnections';
// Removed legacy routeMap import; using only Entur hierarchy-based matching

// Hjelpefunksjon for å bestemme hvor mange avganger som skal hentes basert på kjøretid
const getDepartureQueryParams = (drivingTimeMinutes = 0) => {
  // Hvis kjøretid > 2 timer, hent flere avganger over lengre tidsramme
  if (drivingTimeMinutes > 120) {
    return {
      timeRange: 86400, // 24 timer
      numberOfDepartures: 50
    };
  }
  // Standard: hent færre avganger over kortere tidsramme
  return {
    timeRange: 43200, // 12 timer
    numberOfDepartures: 20
  };
};

const client = new GraphQLClient(ENTUR_ENDPOINT, {
  headers: { 'ET-Client-Name': config.ENTUR_CLIENT_NAME }
});



const DEPARTURES_QUERY = gql`
  query StopPlaceDepartures($id: String!, $timeRange: Int!, $numberOfDepartures: Int!) {
    stopPlace(id: $id) {
      name
      estimatedCalls(timeRange: $timeRange, numberOfDepartures: $numberOfDepartures) {
        aimedDepartureTime
        destinationDisplay { frontText }
        serviceJourney {
          journeyPattern { line { transportSubmode } }
        }
      }
    }
  }
`;



// Enhanced departures query with journeyPattern data for better matching
const ENHANCED_DEPARTURES_WITH_PATTERNS_QUERY = gql`
  query EnhancedDeparturesWithPatterns($id: String!, $timeRange: Int!, $numberOfDepartures: Int!) {
    stopPlace(id: $id) {
      name
      estimatedCalls(timeRange: $timeRange, numberOfDepartures: $numberOfDepartures) {
        aimedDepartureTime
        expectedDepartureTime
        destinationDisplay {
          frontText
          via
        }
        serviceJourney {
          id
          journeyPattern {
            id
            directionType
            line {
              id
              name
              publicCode
              transportMode
              transportSubmode
              operator {
                id
                name
              }
              quays {
                id
                name
                publicCode
                latitude
                longitude
                stopPlace {
                  id
                  name
                }
              }
            }
          }
          wheelchairAccessible
          notices {
            id
            text
          }
        }
        cancellation
        predictionInaccurate
        situations {
          id
          reportType
        }
      }
    }
  }
`;

// Enhanced query to get line details with quays
const LINE_WITH_QUAYS_QUERY = gql`
  query LineWithQuays($id: ID!) {
    line(id: $id) {
      id
      name
      publicCode
      transportMode
      transportSubmode
      quays {
        id
        name
        publicCode
        latitude
        longitude
        stopPlace {
          id
          name
        }
      }
      journeyPatterns {
        id
        directionType
        stopPoints {
          id
          name
          latitude
          longitude
          quays {
            id
            name
            publicCode
            latitude
            longitude
          }
        }
      }
    }
  }
`;

// Query for loading all ferry stops (we'll use quay info from Line.quays for matching)
const ALL_FERRY_STOPS_QUERY = gql`
  query AllFerryStops {
    stopPlaces {
      id
      name
      latitude
      longitude
      transportMode
      transportSubmode
    }
  }
`;

// Manual coordinate overrides for specific StopPlaces
const STOP_COORDINATE_OVERRIDES = {
  'NSR:StopPlace:58755': { // Sulesund ferjekai
    latitude: 62.395646,
    longitude: 6.167937,
  },
};

// Name-based overrides as fallback (normalized to lowercase)
const STOP_COORDINATE_NAME_OVERRIDES = {
  // Sulesund ferjekai override removed
};

function App() {

  

  

  
  // Search state
  const [query, setQuery] = useState('');
  const [suggestions, setSuggestions] = useState([]);
  const [showSuggestions, setShowSuggestions] = useState(false);
  const [selectedSuggestionIndex, setSelectedSuggestionIndex] = useState(-1);
  const searchInputRef = useRef(null);
  const gpsButtonRef = useRef(null);
  const processedStopsRef = useRef(new Set());

  const [showSearchInput, setShowSearchInput] = useState(!/iPad|iPhone|iPod/.test(navigator.userAgent));

  // GPS state
  const [location, setLocation] = useState(null);
  const [locationName, setLocationName] = useState('');

  // Shared state
  const [ferryStops, setFerryStops] = useState([]);
  const [departuresMap, setDeparturesMap] = useState({});
  const [selectedStop, setSelectedStop] = useState(null);
  const [loading, setLoading] = useState(false);
  const [cardLoading, setCardLoading] = useState({});
  const [error, setError] = useState(null);
  const [hasInteracted, setHasInteracted] = useState(false);
  const [hasPremium, setHasPremium] = useState(false);
  const [showPremiumCTA, setShowPremiumCTA] = useState(false);

  // Mode state
  const [mode, setMode] = useState('search'); // 'search' or 'gps'
  const [ferryStopsLoaded, setFerryStopsLoaded] = useState(false);



  // Cache for all ferry quays (for autocomplete)
  const [allFerryQuays, setAllFerryQuays] = useState([]);

  // Refs for latest values to avoid stale state in async waits
  const ferryStopsLoadedRef = useRef(false);
  const allFerryQuaysRef = useRef([]);
  useEffect(() => { ferryStopsLoadedRef.current = ferryStopsLoaded; }, [ferryStopsLoaded]);
  useEffect(() => { allFerryQuaysRef.current = allFerryQuays; }, [allFerryQuays]);

      // Driving time calculation state
    const [showDrivingTimes, setShowDrivingTimes] = useState(false); // Premium-gated
    const [drivingTimes, setDrivingTimes] = useState({});
    const [drivingDistances, setDrivingDistances] = useState({});
    const [drivingTimesLoading, setDrivingTimesLoading] = useState({});
    const [drivingTimeSources, setDrivingTimeSources] = useState({});
    const [isIOS] = useState(Capacitor.getPlatform() === 'ios');
    

    
    

  

  
  // Inline destinations state - now supports multiple destinations per stop
  const [inlineDestinations, setInlineDestinations] = useState({}); // { [parentStopId]: [{ stopId, name, departures: array }] }
  const liveSearchRequestIdRef = useRef(0);
  
    // Check GPS permission function
  const checkGPSPermission = async () => {
    if (!navigator.geolocation) {
      throw new Error('Geolocation not supported');
    }
    
    // Check if we have permission by trying to get current position with a very short timeout
    return new Promise((resolve, reject) => {
      const timeoutId = setTimeout(() => {
        reject(new Error('Permission check timeout'));
      }, 1000);
      
      navigator.geolocation.getCurrentPosition(
        () => {
          clearTimeout(timeoutId);
          resolve(true);
        },
        (error) => {
          clearTimeout(timeoutId);
          reject(error);
        },
        { enableHighAccuracy: false, timeout: 1000, maximumAge: 600000 }
      );
    });
  };

  // GPS search function - moved outside useEffect for direct calling
  const executeGpsSearch = async () => {
    // Prevent multiple simultaneous GPS searches
    if (loading) {
      return;
    }
    
    setLoading(true);
    setError(null);
    setQuery('');
    setFerryStops([]);
    setDeparturesMap({});
    setHasInteracted(false);
    setSelectedStop(null);
    setMode('gps');

    // Sørg for at fergekaier er i ferd med å lastes om de ikke er det allerede
    try {
      if (!ferryStopsLoaded || !allFerryQuays || allFerryQuays.length === 0) {
        loadAllFerryStops();
      }
    } catch (_) {}

    // Quick-start: use cached last location immediately to render nearby results while fresh GPS resolves
    try {
      const cached = localStorage.getItem('lastLocation');
      if (cached) {
        const parsed = JSON.parse(cached);
        if (parsed && parsed.latitude && parsed.longitude) {
          // Only trust cache from the last 30 minutes
          const isFresh = typeof parsed.ts === 'number' && (Date.now() - parsed.ts) <= 30 * 60 * 1000;
          if (isFresh) {
            // Ensure ferry quays are loaded before computing (wait up to ~2s) using refs
            const startWait = Date.now();
            while (!ferryStopsLoadedRef.current || !allFerryQuaysRef.current || allFerryQuaysRef.current.length === 0) {
              await new Promise(resolve => setTimeout(resolve, 150));
              if (Date.now() - startWait > 2000) break;
            }
            if (ferryStopsLoadedRef.current && allFerryQuaysRef.current && allFerryQuaysRef.current.length > 0) {
              await computeNearbyAndUpdate(parsed.latitude, parsed.longitude);
            }
            // Don't stop loading yet; allow new GPS fix to overwrite with fresher data
          }
        }
      }
    } catch (_) {}

    // Ikke vent på fergekaier her; start GPS umiddelbart og vent kort senere ved behov

    // Helper to compute nearby stops and update UI based on coordinates
    const computeNearbyAndUpdate = async (latitude, longitude) => {
      setLocation({ latitude, longitude });

      // Non-blocking location name fetch
      (async () => {
        try {
          const geocodingUrl = config.GOOGLE_MAPS_CONFIG.getGeocodingUrl(latitude, longitude);
          if (geocodingUrl) {
            const response = await fetch(geocodingUrl);
            const data = await response.json();
            if (data?.items?.length > 0 || data?.results?.length > 0) {
              setLocationName(extractLocationName(data));
              return;
            }
          }
          // Fallback when URL is missing or no results returned
          const latDeg = Math.abs(latitude);
          const lonDeg = Math.abs(longitude);
          const latDir = latitude >= 0 ? 'N' : 'S';
          const lonDir = longitude >= 0 ? 'E' : 'W';
          const fallbackName = `${latDeg.toFixed(2)}°${latDir}, ${lonDeg.toFixed(2)}°${lonDir}`;
          setLocationName(fallbackName);
        } catch (error) {
          console.error('📍 GPS Search: Error fetching location name:', error);
          const latDeg = Math.abs(latitude);
          const lonDeg = Math.abs(longitude);
          const latDir = latitude >= 0 ? 'N' : 'S';
          const lonDir = longitude >= 0 ? 'E' : 'W';
          const fallbackName = `${latDeg.toFixed(2)}°${latDir}, ${lonDeg.toFixed(2)}°${lonDir}`;
          setLocationName(fallbackName);
        }
      })();
      
      // Ensure ferry quays are loaded; try to load if missing (using refs to avoid stale values)
      if (!allFerryQuaysRef.current || allFerryQuaysRef.current.length === 0) {
        try { await loadAllFerryStops(); } catch (_) {}
        // Wait briefly after triggering load
        const startWaitLoad = Date.now();
        while ((!allFerryQuaysRef.current || allFerryQuaysRef.current.length === 0) && (Date.now() - startWaitLoad) < 8000) {
          await new Promise(resolve => setTimeout(resolve, 200));
        }
        if (!allFerryQuaysRef.current || allFerryQuaysRef.current.length === 0) {
          console.error('📍 GPS Search: No ferry quays available for distance calculation');
          setError('Fergekaier er ikke tilgjengelige. Prøv igjen.');
          setLoading(false);
          return;
        }
      }
      
      // Step 1: Calculate simple Haversine distance for ALL quays (fast, no network)
      const placesWithDistance = allFerryQuaysRef.current.map(stop => {
        const dLat = (stop.latitude - latitude) * 111000;
        const dLng = (stop.longitude - longitude) * 111000 * Math.cos(latitude * Math.PI / 180);
        const distance = Math.sqrt(dLat * dLat + dLng * dLng);
        return { ...stop, distance };
      });

      // Filter by distance and sort
      const nearbyCandidates = placesWithDistance
        .filter(p => p.distance <= GPS_SEARCH_CONFIG.SEARCH_RADIUS_METERS) // Configurable radius
        .sort((a, b) => a.distance - b.distance);

      if (nearbyCandidates.length === 0) {
        setError(`Ingen fergekaier funnet innen ${GPS_SEARCH_CONFIG.SEARCH_RADIUS_METERS / 1000} km fra din posisjon. Prøv å søke manuelt i stedet.`);
        setLoading(false);
        return;
      }

      // Step 2: Fetch departures for the closest candidates
      const fetchDepartures = async (place) => {
        const attempt = async () => {
          // For GPS search, use default parameters since we don't have driving time yet
          const queryParams = getDepartureQueryParams();
          const depData = await client.request(DEPARTURES_QUERY, { 
            id: place.id,
            ...queryParams
          });
          const calls = depData.stopPlace?.estimatedCalls || [];
          const departures = calls
            .filter(call => {
              const sub = call.serviceJourney?.journeyPattern?.line?.transportSubmode;
              return sub && !EXCLUDED_SUBMODES.includes(sub);
            })
            .sort((a, b) => new Date(a.aimedDepartureTime) - new Date(b.aimedDepartureTime));
          
          return { ...place, nextDeparture: departures[0] || null, departures };
        };
        try {
          return await attempt();
        } catch (error) {
          console.error(`📍 GPS Search: Error fetching departures for ${place.name}:`, error);
          await new Promise(r => setTimeout(r, 250));
          try {
            return await attempt();
          } catch (retryError) {
            console.error(`📍 GPS Search: Retry failed for ${place.name}:`, retryError);
            return { ...place, nextDeparture: null, departures: [] };
          }
        }
      };
      
      // Grow search window until we find enough results (handles many nearby water stops without departures)
      const collectedWithDepartures = [];
      const chunkSize = GPS_SEARCH_CONFIG.CHUNK_SIZE;
      const maxCandidates = Math.min(nearbyCandidates.length, GPS_SEARCH_CONFIG.MAX_CANDIDATES);
      
      for (let i = 0; i < maxCandidates && collectedWithDepartures.length < GPS_SEARCH_CONFIG.MAX_RESULTS; i += chunkSize) {
        const chunk = nearbyCandidates.slice(i, i + chunkSize);
        const results = await Promise.all(chunk.map(fetchDepartures));
        for (const res of results) {
          if (res.nextDeparture) {
            collectedWithDepartures.push(res);
          }
        }
      }

      if (collectedWithDepartures.length === 0) {
        setError('Ingen fergekaier med avganger funnet i nærheten. Prøv å søke manuelt i stedet.');
        setLoading(false);
        return;
      }

      // Choose stops that are drivable by road (avoid ferries in routing) and compute their driving times/distances
      // I GPS-funksjonen filtrerer vi bort fergekaier som krever ferge for å komme til
      // Dette er forskjellig fra søkefunksjonen som viser alle fergekaier
      const origin = { lat: latitude, lng: longitude };
      const localDrivingDistances = {}; // Local storage for distances
      
      // Process stops in parallel for better performance
      const stopsToProcess = collectedWithDepartures.slice(0, GPS_SEARCH_CONFIG.MAX_RESULTS);
      const drivingTimePromises = stopsToProcess.map(async (stop) => {
        try {
          const result = await calculateDrivingTime(origin, { lat: stop.latitude, lng: stop.longitude }, { roadOnly: true });
          return { stop, result };
        } catch (error) {
          console.error(`📍 GPS Search: Error calculating driving time to ${stop.name}:`, error);
          return { stop, result: null };
        }
      });
      
      const drivingTimeResults = await Promise.all(drivingTimePromises);
      const drivableStops = [];
      
      for (const { stop, result } of drivingTimeResults) {
        // Accept only real routing API results; skip if we fell back to simple estimate
        if (
          result &&
          result.source &&
          (result.source.startsWith('routes_v2') || result.source.startsWith('directions_v1') || result.source.startsWith('here_routing_v8') || result.source === 'haversine') &&
          typeof result.distance === 'number' &&
          result.distance > 0 && // Must have a valid distance
          (result.distance <= GPS_SEARCH_CONFIG.DRIVING_RADIUS_METERS || result.source === 'haversine') // Allow haversine results within luftlinje radius
        ) {
          // Check if the route contains ferries despite avoidFerries parameter (only for routing APIs, not haversine)
          if (result.hasFerry && result.source !== 'haversine') {
            console.warn(`📍 GPS Search: Skipped ${stop.name} - route contains ferries despite avoidFerries=true`);
            continue; // Skip this stop and try the next one
          }
          
          setDrivingTimes(prev => ({ ...prev, [stop.id]: result.time }));
          setDrivingDistances(prev => ({ ...prev, [stop.id]: result.distance }));
          setDrivingTimeSources(prev => ({ ...prev, [stop.id]: result.source }));
          localDrivingDistances[stop.id] = result.distance; // Store locally for sorting
          drivableStops.push(stop);
        }
      }
      
      // Sort by driving distance
      const finalPlaces = drivableStops.sort((a, b) => {
        const distanceA = localDrivingDistances[a.id] || a.distance;
        const distanceB = localDrivingDistances[b.id] || b.distance;
        return distanceA - distanceB;
      });
      if (finalPlaces.length === 0) {
        setError('Ingen fergekaier tilgjengelige med bil fra din posisjon. Prøv å søke manuelt i stedet.');
        setLoading(false);
        return;
      }

      // Step 3: Fetch return cards for the first 5 stops only (for performance)
      const stopsForReturnCards = finalPlaces.slice(0, 5);
      const returnCardPromises = stopsForReturnCards.map(stop => loadReturnCardForStop(stop));
      const resolvedReturnCards = await Promise.all(returnCardPromises);

      // Step 4: Prepare all state updates
      const newDeparturesMap = finalPlaces.reduce((acc, stop) => {
        acc[stop.id] = stop.departures;
        return acc;
      }, {});

      const newInlineDestinations = resolvedReturnCards.reduce((acc, card) => {
        if (card) {
          // Håndter både enkelt kort og arrays av kort (for spesielle fergesamband)
          const cards = Array.isArray(card) ? card : [card];
          
          cards.forEach(singleCard => {
            if (singleCard) {
              if (!acc[singleCard.parentStopId]) {
                acc[singleCard.parentStopId] = [];
              }
              acc[singleCard.parentStopId].push(singleCard);
            }
          });
        }
        return acc;
      }, {});

      // Step 5: Perform a single, atomic state update
      setFerryStops(finalPlaces);
      setDeparturesMap(newDeparturesMap);
      
      // Preserve existing return cards if they're still relevant
      setInlineDestinations(prev => {
        const preserved = {};
        // Keep existing return cards for stops that are still in the new results
        Object.keys(prev).forEach(stopId => {
          if (finalPlaces.some(stop => stop.id === stopId)) {
            preserved[stopId] = prev[stopId];
          }
        });
        // Add new return cards
        Object.keys(newInlineDestinations).forEach(stopId => {
          if (!preserved[stopId]) {
            preserved[stopId] = newInlineDestinations[stopId];
          }
        });
        return preserved;
      });
      
      if (finalPlaces.length > 0) {
        setHasInteracted(true);
        setSelectedStop(finalPlaces[0].id);
        

      }
    };

    try {
      // Try a quick, low-accuracy fix first (uses cached location if available)
      let pos;
      try {
        
        if (isIOS) {
          // Try Capacitor Geolocation plugin first, fallback to browser geolocation with manual instructions
          try {
            // Check permissions first
            const permissionState = await Geolocation.checkPermissions();
            
            if (permissionState.location !== 'granted') {
              const requestResult = await Geolocation.requestPermissions();
              
              if (requestResult.location !== 'granted') {
                throw new Error('Location permission denied');
              }
            }
            
            const position = await Geolocation.getCurrentPosition({
              enableHighAccuracy: false,
              timeout: 3000,
              maximumAge: 300000
            });
            pos = position;
          } catch (capacitorError) {
            console.error('📍 GPS Search: Capacitor Geolocation failed:', capacitorError);
            
            // If Capacitor fails, try browser geolocation silently
            if (capacitorError.code === 'OS-PLUG-GLOC-0002' || capacitorError.code === 'UNIMPLEMENTED') {
              // Try browser geolocation as fallback silently
              try {
                pos = await new Promise((resolve, reject) => {
                  const timeoutId = setTimeout(() => {
                    reject(new Error('GPS timeout'));
                  }, 8000);
                  
                  navigator.geolocation.getCurrentPosition(
                    (position) => {
                      clearTimeout(timeoutId);
                      resolve(position);
                    },
                    (error) => {
                      clearTimeout(timeoutId);
                      reject(error);
                    },
                    { enableHighAccuracy: false, timeout: 3000, maximumAge: 300000 }
                  );
                });
                console.log('📍 GPS Search: Browser geolocation successful');
              } catch (browserError) {
                console.error('📍 GPS Search: Browser geolocation also failed:', browserError);
                console.error('📍 GPS Error details:', {
                  code: browserError.code,
                  message: browserError.message,
                  PERMISSION_DENIED: browserError.PERMISSION_DENIED,
                  POSITION_UNAVAILABLE: browserError.POSITION_UNAVAILABLE,
                  TIMEOUT: browserError.TIMEOUT
                });
                
                // Provide more specific error messages based on error code
                let errorMessage = 'GPS-funksjonen er ikke tilgjengelig.';
                
                if (browserError.code === 1) {
                  errorMessage = 'GPS-tillatelse avvist. Vennligst aktiver plasseringstjenester i iOS-innstillingene.';
                } else if (browserError.code === 2) {
                  errorMessage = 'Posisjon ikke tilgjengelig. Sjekk at GPS er aktivert.';
                } else if (browserError.code === 3) {
                  errorMessage = 'GPS-tidsavbrudd. Prøv igjen.';
                } else if (browserError.message && browserError.message.includes('timeout')) {
                  errorMessage = 'GPS-tidsavbrudd. Prøv igjen.';
                } else {
                  errorMessage = 'GPS-funksjonen er ikke tilgjengelig. Vennligst aktiver GPS i iOS-innstillingene og prøv igjen.';
                }
                
                setError(errorMessage);
                return;
              }
            } else {
              throw capacitorError; // Don't fallback for other Capacitor errors
            }
          }
        } else {
          // Use browser geolocation on web
          pos = await new Promise((resolve, reject) => {
            const timeoutId = setTimeout(() => {
              reject(new Error('Low-accuracy GPS timeout'));
            }, 4000);
            
            navigator.geolocation.getCurrentPosition(
              (position) => {
                clearTimeout(timeoutId);
                resolve(position);
              },
              (error) => {
                clearTimeout(timeoutId);
                reject(error);
              },
              { enableHighAccuracy: false, timeout: 3000, maximumAge: 300000 }
            );
          });
        }
      } catch (lowAccuracyError) {
        
        if (isIOS) {
          // Use Capacitor Geolocation plugin on iOS for native permission dialog
          try {
            const position = await Geolocation.getCurrentPosition({
              enableHighAccuracy: true,
              timeout: 10000,
              maximumAge: 60000
            });
            pos = position;
          } catch (capacitorError) {
            // Handle GPS errors silently - don't show error messages for common GPS issues
            if (capacitorError.code === 'OS-PLUG-GLOC-0002' || capacitorError.code === 'UNIMPLEMENTED') {
              // Try browser geolocation as fallback silently
              try {
                pos = await new Promise((resolve, reject) => {
                  const timeoutId = setTimeout(() => {
                    reject(new Error('GPS timeout'));
                  }, 10000);
                  
                  navigator.geolocation.getCurrentPosition(
                    (position) => {
                      clearTimeout(timeoutId);
                      resolve(position);
                    },
                    (error) => {
                      clearTimeout(timeoutId);
                      reject(error);
                    },
                    { enableHighAccuracy: true, timeout: 10000, maximumAge: 60000 }
                  );
                });
                console.log('📍 GPS Search: Browser geolocation successful');
              } catch (browserError) {
                console.error('📍 GPS Search: Browser geolocation also failed:', browserError);
                console.error('📍 GPS Error details:', {
                  code: browserError.code,
                  message: browserError.message,
                  PERMISSION_DENIED: browserError.PERMISSION_DENIED,
                  POSITION_UNAVAILABLE: browserError.POSITION_UNAVAILABLE,
                  TIMEOUT: browserError.TIMEOUT
                });
                
                // Provide more specific error messages based on error code
                let errorMessage = 'GPS-funksjonen er ikke tilgjengelig.';
                
                if (browserError.code === 1) {
                  errorMessage = 'GPS-tillatelse avvist. Vennligst aktiver plasseringstjenester i iOS-innstillingene.';
                } else if (browserError.code === 2) {
                  errorMessage = 'Posisjon ikke tilgjengelig. Sjekk at GPS er aktivert.';
                } else if (browserError.code === 3) {
                  errorMessage = 'GPS-tidsavbrudd. Prøv igjen.';
                } else if (browserError.message && browserError.message.includes('timeout')) {
                  errorMessage = 'GPS-tidsavbrudd. Prøv igjen.';
                } else {
                  errorMessage = 'GPS-funksjonen er ikke tilgjengelig. Vennligst aktiver GPS i iOS-innstillingene og prøv igjen.';
                }
                
                setError(errorMessage);
                return;
              }
            } else {
              throw capacitorError; // Don't fallback for other Capacitor errors
            }
          }
        } else {
          // Fallback to high-accuracy with shorter cache
          pos = await new Promise((resolve, reject) => {
            const timeoutId = setTimeout(() => {
              reject(new Error('High-accuracy GPS timeout'));
            }, 10000);
            
            navigator.geolocation.getCurrentPosition(
              (position) => {
                clearTimeout(timeoutId);
                resolve(position);
              },
              (error) => {
                clearTimeout(timeoutId);
                reject(error);
              },
              { enableHighAccuracy: true, timeout: 10000, maximumAge: 60000 }
            );
          });
        }
      }

      try {
        const { latitude, longitude } = pos.coords;
        // Sett posisjonen umiddelbart for å oppdatere UI
        setLocation({ latitude, longitude });
        // Vent kort på fergekaier, men ikke blokkér for lenge (maks ~12s)
        const startWaitQuays = Date.now();
        while (!ferryStopsLoaded || !allFerryQuays || allFerryQuays.length === 0) {
          await new Promise(resolve => setTimeout(resolve, 250));
          if (Date.now() - startWaitQuays > 12000) break;
        }
        await computeNearbyAndUpdate(latitude, longitude);

        // Store last location for faster next startup
        try { 
          localStorage.setItem('lastLocation', JSON.stringify({ latitude, longitude, ts: Date.now() })); 
        } catch (storageError) {
          console.error('📍 GPS Search: Failed to save location to localStorage:', storageError);
        }
      } catch (err) {
        console.error('📍 GPS Search: Error processing location:', err);
        setError('Kunne ikke hente fergekaier. Sjekk internettforbindelsen din.');
      } finally {
        setLoading(false);
      }
    } catch (err) {
      console.error('📍 GPS Search: GPS error:', err);
      let errorMessage = 'Kunne ikke hente posisjon.';
      
      // Provide more specific error messages based on the error type
      if (err.code === 1) {
        errorMessage = 'GPS-tillatelse avvist. Vennligst tillat posisjonsdeling i nettleseren din.';
      } else if (err.code === 2) {
        errorMessage = 'Posisjon ikke tilgjengelig. Sjekk at GPS er aktivert på enheten din.';
      } else if (err.code === 3) {
        errorMessage = 'GPS-tidsavbrudd. Prøv igjen eller sjekk internettforbindelsen din.';
      } else if (err.message && err.message.includes('timeout')) {
        errorMessage = 'GPS-tidsavbrudd. Prøv igjen eller sjekk internettforbindelsen din.';
      }
      
      setError(errorMessage);
      setLoading(false);
      

    }
  };





  // Load all ferry stops function (we'll use quay info from Line.quays for matching)
  const loadAllFerryStops = async () => {
    try {
      const data = await client.request(ALL_FERRY_STOPS_QUERY);
      const allStops = data.stopPlaces || [];
      
      const stops = allStops.filter(
        (stop) => {
          if (!Array.isArray(stop.transportMode) || !stop.transportMode.includes('water')) return false;
          if (EXCLUDED_SUBMODES.includes(stop.transportSubmode)) {
            return false;
          }
          const name = (stop.name || '').toLowerCase();
          // Ekskluder hurtigbåtkai og kystrutekai basert på navn
          if (name.includes('hurtigbåt') || name.includes('express boat') || name.includes('kystrute')) {
            return false;
          }
          
          // Prioriter localCarFerry, men inkluder også andre water transport stops som kan være relevante
          if (stop.transportSubmode === TRANSPORT_MODES.LOCAL_CAR_FERRY) return true;
          
          // Inkluder også andre water transport stops som ikke er ekskludert
          return true;
        }
      );
      
      // Apply manual coordinate overrides
      const stopsWithOverrides = stops.map((stop) => {
        const idOverride = STOP_COORDINATE_OVERRIDES[stop.id];
        const normName = (stop.name || '').toLowerCase();
        const nameOverride = STOP_COORDINATE_NAME_OVERRIDES[normName];
        if (idOverride || nameOverride) {
          const override = idOverride || nameOverride;
          const updated = { ...stop, latitude: override.latitude, longitude: override.longitude };
          return updated;
        }
        return stop;
      });
      
      setAllFerryQuays(stopsWithOverrides); // Keep the same state variable name for compatibility
      setFerryStopsLoaded(true);
    } catch (error) {
      console.error('❌ Error loading ferry stops:', error);
      setFerryStopsLoaded(true); // Sett til true selv ved feil for å unngå evig lasting
    }
  };

  // Initialize app function
  const initializeApp = async () => {
    try {
      await initPurchases();
      try {
        const capability = await canMakePayments();
        if (capability && capability.canMakePayments === false) {
          console.warn('Kjøp er ikke tillatt på denne enheten/kontoen');
        }
      } catch (_) {}
      const active = await isPremiumActive();
      setHasPremium(active);
      setShowDrivingTimes(!!active);
      
    } catch (error) {
      console.error('❌ Error in initializeApp:', error);
    }
  };





  // Initialize app
  useEffect(() => {
    try {
      initializeApp();
      loadAllFerryStops(); // Load all ferry stops on initial app load
    } catch (error) {
      console.error('🔄 Error in useEffect:', error);
    }
  }, []);



  // Custom splash screen state
  const [showCustomSplash, setShowCustomSplash] = useState(true);

  // Hide splash screen when app is ready
  useEffect(() => {
    const hideSplashScreen = async () => {
      try {
        await SplashScreen.hide();
      } catch (error) {
        console.error('Error hiding splash screen:', error);
      }
    };

    // Hide splash screen quickly to avoid timeout warning
    const hideSplashWhenReady = () => {
      // Hide splash screen immediately when app starts
      setTimeout(() => {
        hideSplashScreen();
        setShowCustomSplash(false);
      }, 500);
    };

    hideSplashWhenReady();
  }, []);

  // Live search function - show ferry cards as user types
  const performLiveSearch = async () => {
    processedStopsRef.current.clear(); // Clear processed stops for new search
    const requestId = ++liveSearchRequestIdRef.current; // Beskytt mot utdaterte søk
    
    // Load ferry quays on-demand if not already loaded
    if (!ferryStopsLoaded || allFerryQuays.length === 0) {
      await loadAllFerryStops();
    }
    
    const searchQuery = query.toLowerCase().trim();
    
    let stops = allFerryQuays.filter(stop => {
      if (!stop || !stop.name) return false;
      
      const name = stop.name.toLowerCase();
      
      // Enkelt søk: vis kun fergekaier som starter med søkeordet
      const matches = name.startsWith(searchQuery);
      

      
      return matches;
    });
    
    // Sorter alfabetisk - det er alt!
    stops = stops.sort((a, b) => {
      return a.name.localeCompare(b.name, 'nb-NO');
    });

    // Limit to 10 results for live search
    const limitedStops = stops.slice(0, 10);
    
    // Hent avganger for hver fergekai
    const stopsWithDepartures = [];
    for (const stop of limitedStops) {
      let departures = [];
      
      // Beregn kjøretid først for å bestemme hvor mange avganger som skal hentes
      let drivingTime = null;
      if (location && stop.latitude && stop.longitude) {
        try {
          const result = await calculateDrivingTime(
            { lat: location.latitude, lng: location.longitude },
            { lat: stop.latitude, lng: stop.longitude },
            { roadOnly: false }
          );
          drivingTime = result.time;
        } catch (error) {
          // Fallback til enkel beregning
          const dLat = (stop.latitude - location.latitude) * 111000;
          const dLng = (stop.longitude - location.longitude) * 111000 * Math.cos(location.latitude * Math.PI / 180);
          const distance = Math.sqrt(dLat * dLat + dLng * dLng);
          drivingTime = Math.max(1, Math.round((distance / 1000) / 50 * 60)); // 50 km/h default
        }
      }
      
      // Bestem hvor mange avganger som skal hentes basert på kjøretid
      const queryParams = getDepartureQueryParams(drivingTime);
      
      try {
        const data = await client.request(DEPARTURES_QUERY, { 
          id: stop.id,
          ...queryParams
        });
        const calls = data.stopPlace?.estimatedCalls || [];
        departures = calls
          .filter((call) => {
            const line = call.serviceJourney?.journeyPattern?.line;
            return line && line.transportSubmode === TRANSPORT_MODES.LOCAL_CAR_FERRY;
          })
          .sort((a, b) => new Date(a.aimedDepartureTime) - new Date(b.aimedDepartureTime));
      } catch {
        // Ignorer feil for individuelle fergekaier
      }
      
      // Beregn kjøreavstand hvis GPS er aktiv (location er satt)
      // I søkefunksjonen viser vi ALLE fergekaier, også de som krever ferge for å komme til
      // Dette er forskjellig fra GPS-funksjonen som filtrerer bort fergekaier som krever ferge
      let distance = null;
      let drivingTimeSource = null;
      
      if (location && stop.latitude && stop.longitude) {
        try {
          const result = await calculateDrivingTime(
            { lat: location.latitude, lng: location.longitude },
            { lat: stop.latitude, lng: stop.longitude },
            { roadOnly: false } // Allow ferries in search mode - show all ferry stops
          );
          
          // I søkefunksjonen skal vi vise alle fergekaier, også de som krever ferge for å komme til
          // Vi bruker alltid avstanden fra API, selv om ruten inneholder ferge
          distance = result.distance;
          drivingTime = result.time; // Bruker drivingTime fra tidligere beregning
          drivingTimeSource = result.source;
          
          // Lagre kjøretidsinformasjon i state-variablene for å vise kjøretidsbeskrivelse
          setDrivingTimes(prev => ({ ...prev, [stop.id]: result.time }));
          setDrivingDistances(prev => ({ ...prev, [stop.id]: result.distance }));
          setDrivingTimeSources(prev => ({ ...prev, [stop.id]: result.source }));
        } catch (error) {
          // Fallback to simple distance calculation if API fails
          const dLat = (stop.latitude - location.latitude) * 111000;
          const dLng = (stop.longitude - location.longitude) * 111000 * Math.cos(location.latitude * Math.PI / 180);
          distance = Math.sqrt(dLat * dLat + dLng * dLng);
          drivingTime = Math.max(1, Math.round((distance / 1000) / 50 * 60)); // 50 km/h default
          drivingTimeSource = 'simple';
          
          // Lagre fallback kjøretidsinformasjon
          setDrivingTimes(prev => ({ ...prev, [stop.id]: drivingTime }));
          setDrivingDistances(prev => ({ ...prev, [stop.id]: distance }));
          setDrivingTimeSources(prev => ({ ...prev, [stop.id]: drivingTimeSource }));
        }
      }
      
      stopsWithDepartures.push({
        id: stop.id,
        name: stop.name,
        latitude: stop.latitude,
        longitude: stop.longitude,
        distance: distance,
        departures: departures
      });
    }
    
    const formattedStops = stopsWithDepartures.filter(stop => stop.id);
    
    // Asynchronously load return cards for the search results
    const returnCardPromises = formattedStops.map(stop => loadReturnCardForStop(stop));

    const resolvedReturnCards = await Promise.all(returnCardPromises);
    // Avbryt hvis dette søket er utdatert
    if (requestId !== liveSearchRequestIdRef.current) return;
    const newInlineDestinations = resolvedReturnCards.reduce((acc, card) => {
      if (card) {
        // Håndter både enkelt kort og arrays av kort (for spesielle fergesamband)
        const cards = Array.isArray(card) ? card : [card];
        
        cards.forEach(singleCard => {
          if (singleCard) {
            if (!acc[singleCard.parentStopId]) {
              acc[singleCard.parentStopId] = [];
            }
            acc[singleCard.parentStopId].push(singleCard);
          }
        });
      }
      return acc;
    }, {});

    // Bevare eksisterende returkort for fergekaier som fortsatt er i resultatet
    setInlineDestinations(prev => {
      const preserved = {};
      
      // Behold eksisterende returkort for fergekaier som fortsatt er i resultatet
      Object.keys(prev).forEach(stopId => {
        if (formattedStops.some(stop => stop.id === stopId)) {
          preserved[stopId] = prev[stopId];
        }
      });
      
      // Legg til nye returkort
      Object.keys(newInlineDestinations).forEach(stopId => {
        if (!preserved[stopId]) {
          preserved[stopId] = newInlineDestinations[stopId];
        }
      });
      
      return preserved;
    });

    // Kun sett hasInteracted til true hvis vi faktisk har resultater
    if (formattedStops.length > 0) {
      // Avbryt hvis dette søket er utdatert
      if (requestId !== liveSearchRequestIdRef.current) return;
      setFerryStops(formattedStops);
      setHasInteracted(true);
      setSelectedStop(formattedStops[0].id);
      
      // Kjøretidsvisning er alltid aktivert
      

    } else {
      setFerryStops([]);
      setHasInteracted(false);
      setSelectedStop(null);
      

    }
  };

  // Live search effect - show ferry cards as user types
  useEffect(() => {
    // Bare kjør live-søk i søkemodus
    if (mode !== 'search') return;

    // Kun kjøre live search hvis brukeren faktisk har skrevet noe
    if (!query.trim()) {
      setFerryStops([]);
      setInlineDestinations({});
      setDeparturesMap({});
      setHasInteracted(false);
      setSelectedStop(null);
      return;
    }

    // Debounce search to avoid too many API calls
    const timeoutId = setTimeout(performLiveSearch, 300);
    return () => clearTimeout(timeoutId);
  }, [query, allFerryQuays, ferryStopsLoaded, mode]);

  // Fjern feilmeldinger når mode endres til search eller query endres
  useEffect(() => {
    if ((mode === 'search' || query.trim()) && error) {
      setError(null);
    }
  }, [mode, error, query]);

  // Calculate driving times when feature is enabled
  // Throttle driving time calculations to avoid spamming APIs on rapid updates
  const drivingTimesThrottleRef = useRef(null);
  useEffect(() => {
    if (!(showDrivingTimes && location && ferryStops.length > 0)) {
      return;
    }
    if (drivingTimesThrottleRef.current) {
      clearTimeout(drivingTimesThrottleRef.current);
    }
    drivingTimesThrottleRef.current = setTimeout(() => {
      calculateDrivingTimesForExistingStops();
    }, 400); // debounce/throttle 400ms
    return () => {
      if (drivingTimesThrottleRef.current) {
        clearTimeout(drivingTimesThrottleRef.current);
      }
    };
  }, [showDrivingTimes, location, ferryStops]);







  // GPS functionality
  const handleGPSLocation = async () => {
    // Prevent multiple simultaneous GPS searches
    if (loading) {
      return;
    }
    
    // På web: aktiver premium direkte og kjør GPS-søk
    try {
      if (Capacitor.getPlatform && Capacitor.getPlatform() === 'web') {
        setHasPremium(true);
        setShowDrivingTimes(true);
        setShowPremiumCTA(false);
        setError(null);
        setMode('search');
        await executeGpsSearch();
        return;
      }
    } catch (_) {}
    
    if (!hasPremium) {
      setMode('search');
      setError(null);
      setShowPremiumCTA(true);
      return;
    }
    
    // Call executeGpsSearch directly - no blocking mechanism
    await executeGpsSearch();
  };





  // Funksjon for å beregne kjøretider for eksisterende fergekaier
  const calculateDrivingTimesForExistingStops = async () => {
    if (!location || !ferryStops.length) {
      return;
    }
    
    const startCoords = { lat: location.latitude, lng: location.longitude };
    
    // Limit max concurrent calculations to reduce bursts
    const stopsToProcess = ferryStops.slice(0, 12); // cap to 12 visible/nearby
    for (const stop of stopsToProcess) {
      const stopId = stop.id;
      setDrivingTimesLoading(prev => ({ ...prev, [stopId]: true }));
      
      const endCoords = { lat: stop.latitude, lng: stop.longitude };
      
      try {
        // Bruk Google Maps API for mer nøyaktige kjøretider
        // This function now has its own fallback chain built-in
        const result = await calculateDrivingTime(startCoords, endCoords, { roadOnly: true });
        
        // Skip if route contains ferries
        if (result.hasFerry) {
          console.warn(`🚢 Driving time calculation: Skipped ${stop.name} - route contains ferries`);
          return;
        }
        
                 setDrivingTimes(prev => ({ ...prev, [stopId]: result.time }));
         setDrivingDistances(prev => ({ ...prev, [stopId]: result.distance }));
         setDrivingTimeSources(prev => ({ ...prev, [stopId]: result.source || 'unknown' }));
      } catch (error) {
        // If even the simple distance calculation fails, use a basic estimate
        const distance = Math.sqrt(
          Math.pow((endCoords.lat - startCoords.lat) * 111000, 2) + 
          Math.pow((endCoords.lng - startCoords.lng) * 111000 * Math.cos(startCoords.lat * Math.PI / 180), 2)
        );
        
        const estimatedTime = Math.max(1, Math.round((distance / 1000) / 50 * 60)); // 50 km/h default
        
                 setDrivingTimes(prev => ({ ...prev, [stopId]: estimatedTime }));
         setDrivingDistances(prev => ({ ...prev, [stopId]: distance }));
         setDrivingTimeSources(prev => ({ ...prev, [stopId]: 'simple' }));
      } finally {
        setDrivingTimesLoading(prev => ({ ...prev, [stopId]: false }));
      }
    }
  };

  // Helper function to load a return card for a single stop
  const loadReturnCardForStop = async (stop) => {
    try {
      // Check if return cards are already being loaded for this stop
      const existingDestinations = inlineDestinations[stop.id] || [];
      if (existingDestinations.length > 0) {
        return null; // Already have return cards for this stop
      }
      
      // Load ferry quays on-demand if not already loaded
      if (!ferryStopsLoaded || allFerryQuays.length === 0) {
        await loadAllFerryStops();
      }
      
      // Sjekk om dette er et spesielt fergesamband som krever tilknyttede fergekaier
      const specialConnections = getSpecialFerryConnections(stop.name);
      if (specialConnections) {
        // Dette er et spesielt fergesamband - last inn alle tilknyttede fergekaier
        const connectedQuays = getConnectedFerryQuays(stop.name, allFerryQuays);
        const returnCards = [];
        
        for (const connectedQuay of connectedQuays) {
          const returnCard = await loadInlineDestinationDepartures(stop.id, connectedQuay.name);
          if (returnCard) {
            returnCards.push(returnCard);
          }
        }
        
        return returnCards;
      }
      
      // Standard logikk for vanlige fergesamband
                const queryParams = getDepartureQueryParams();
          const dataLine = await client.request(ENHANCED_DEPARTURES_WITH_PATTERNS_QUERY, { 
            id: stop.id,
            ...queryParams
          });
      const callsLine = dataLine.stopPlace?.estimatedCalls || [];
      const anyFerry = callsLine.find(call => call.serviceJourney?.journeyPattern?.line?.transportSubmode === TRANSPORT_MODES.LOCAL_CAR_FERRY);
      const line = anyFerry?.serviceJourney?.journeyPattern?.line;

      if (line && Array.isArray(line.quays) && line.quays.length >= 2) {
        const other = line.quays.find(q => q.stopPlace?.id !== stop.id) || line.quays.find(q => q.id !== stop.id);
        const destName = other?.stopPlace?.name || other?.name;
        if (destName) {
          // This function is now pure and returns data instead of setting state
          return await loadInlineDestinationDepartures(stop.id, destName);
        }
      }
    } catch (e) {
      //
    }
    return null; // Return null if anything fails
  };



  // Hjelpefunksjon for å hente skipets navn




    // Enhanced function to load inline destination departures using journeyPattern
  const loadInlineDestinationDepartures = async (parentStopId, destinationText) => {
    let candidate = null;
    
    try {
      // Loading inline destination departures
      
      // Check if this specific destination is already loaded
      const existingDestinations = inlineDestinations[parentStopId] || [];
      const alreadyLoaded = existingDestinations.some(dest => {
        const destName = normalizeText(cleanDestinationText(dest.name || '')).toLowerCase();
        const targetName = normalizeText(cleanDestinationText(destinationText || '')).toLowerCase();
        return destName === targetName;
      });
      
      if (alreadyLoaded) {
        return null; // Return null instead of undefined to prevent further processing
      }

      if (!destinationText) return null;
       
      // Load ferry quays on-demand if not already loaded
      if (!ferryStopsLoaded || allFerryQuays.length === 0) {
        await loadAllFerryStops();
      }
      
      // Step 1: Try enhanced journeyPattern-based matching first (using destination text)
      candidate = await findDestinationUsingJourneyPattern(parentStopId, destinationText);
      
      // Step 1b: If not found, try line-only pairing (choose the other quay on the line)
      if (!candidate) {
        const lineOnlyCandidate = await findDestinationByLineOtherQuay(parentStopId);
        if (lineOnlyCandidate) {
          candidate = lineOnlyCandidate;
        }
      }
      
      // Removed legacy fallbacks (routeMap and traditional name-based matching). We now rely solely on journeyPattern-based matching.
      
      if (!candidate) return null;
      
      // Step 4: Use enhanced journeyPattern-based return departure finding
      const lineId = candidate.lineId;
      let returnDepartures = await findReturnDeparturesUsingJourneyPattern(parentStopId, candidate.id, lineId);

      // Fallback: if no return departures for candidate, try line-only pairing as destination
      if (returnDepartures.length === 0) {
        const lineOnlyCandidate = await findDestinationByLineOtherQuay(parentStopId);
        if (lineOnlyCandidate && lineOnlyCandidate.id !== candidate.id) {
          candidate = lineOnlyCandidate;
          returnDepartures = await findReturnDeparturesUsingJourneyPattern(parentStopId, candidate.id, candidate.lineId);
        }
      }
      
      // Use only journeyPattern-based return departures. If none, leave empty.
      const finalCalls = returnDepartures;
      
      // Return departures result determined

      if (finalCalls.length === 0) {
        return null; // Return null instead of setting state
      }
        
      const newDestination = {
        parentStopId: parentStopId,
        stopId: candidate.id,
        name: candidate.name,
        departures: finalCalls,
        quayId: candidate.quayId,
        quayName: candidate.quayName,
        lineId: candidate.lineId,
        lineName: candidate.lineName
      };
        
      return newDestination; // Return the new destination object

    } catch (error) {
      return null; // Return null on error
    }
  };

  // Find destination using only line hierarchy: pick the other quay on the line for the parent stop
  const findDestinationByLineOtherQuay = async (parentStopId) => {
    try {
      const queryParams = getDepartureQueryParams();
      const data = await client.request(ENHANCED_DEPARTURES_WITH_PATTERNS_QUERY, { 
        id: parentStopId,
        ...queryParams
      });
      const calls = data.stopPlace?.estimatedCalls || [];
      const anyFerryCall = calls.find(call => call.serviceJourney?.journeyPattern?.line?.transportSubmode === TRANSPORT_MODES.LOCAL_CAR_FERRY);
      const line = anyFerryCall?.serviceJourney?.journeyPattern?.line;
      if (!line || !Array.isArray(line.quays) || line.quays.length < 2) return null;

      const parentQuay = allFerryQuays.find(q => q.id === parentStopId);
      // Prefer quay whose stopPlace differs from parent; fallback to first different quay by id
      const destinationQuay = line.quays.find(q => q?.stopPlace?.id && q.stopPlace.id !== parentStopId) ||
                              line.quays.find(q => q?.id && q.id !== parentStopId) || null;
      if (!destinationQuay) return null;

      if (destinationQuay.stopPlace) {
        return {
          id: destinationQuay.stopPlace.id,
          name: destinationQuay.stopPlace.name,
          quayId: destinationQuay.id,
          quayName: destinationQuay.name,
          lineId: line.id,
          lineName: line.name
        };
      }
      return null;
    } catch {
      return null;
    }
  };

  // Enhanced matching function using journeyPattern data
  const findDestinationUsingJourneyPattern = async (parentStopId, destinationText) => {
    try {
      
      
      // Get parent quay details
      const parentQuay = allFerryQuays.find(q => q.id === parentStopId);
      if (!parentQuay) {
        
        return null;
      }

      // Get departures from parent stop with journeyPattern data including quays
      const queryParams = getDepartureQueryParams();
      const data = await client.request(ENHANCED_DEPARTURES_WITH_PATTERNS_QUERY, { 
        id: parentStopId,
        ...queryParams
      });
      const calls = data.stopPlace?.estimatedCalls || [];
      
      // Find departures that match the destination text
      const matchingDepartures = calls.filter(call => {
        const destText = call.destinationDisplay?.frontText;
        const normDest = normalizeText(cleanDestinationText(destText || '')).toLowerCase();
        const normTarget = normalizeText(cleanDestinationText(destinationText || '')).toLowerCase();
        
        // Clean names for comparison
        const cleanDest = normDest.replace(/\s*(kai|ferjekai|fergekai)\s*/gi, '').trim();
        const cleanTarget = normTarget.replace(/\s*(kai|ferjekai|fergekai)\s*/gi, '').trim();
        
        return cleanDest === cleanTarget || 
               cleanDest.includes(cleanTarget) || 
               cleanTarget.includes(cleanDest);
      });

      // Get the line and its quays: prefer a matching departure; fallback to any local car ferry call
      let line = matchingDepartures[0]?.serviceJourney?.journeyPattern?.line;
      if (!line) {
        const anyFerryCall = calls.find(call => call.serviceJourney?.journeyPattern?.line?.transportSubmode === TRANSPORT_MODES.LOCAL_CAR_FERRY);
        if (anyFerryCall) {
          line = anyFerryCall.serviceJourney?.journeyPattern?.line;
        }
      }
      if (!line || !line.quays) {
        
        return null;
      }


      // Find the destination quay by matching the destination text
      let destinationQuay = line.quays.find(quay => {
        const quayName = normalizeText(cleanDestinationText(quay.name || '')).toLowerCase();
        const stopPlaceName = normalizeText(cleanDestinationText(quay.stopPlace?.name || '')).toLowerCase();
        const targetName = normalizeText(cleanDestinationText(destinationText || '')).toLowerCase();
        
        const cleanQuayName = quayName.replace(/\s*(kai|ferjekai|fergekai)\s*/gi, '').trim();
        const cleanStopPlaceName = stopPlaceName.replace(/\s*(kai|ferjekai|fergekai)\s*/gi, '').trim();
        const cleanTargetName = targetName.replace(/\s*(kai|ferjekai|fergekai)\s*/gi, '').trim();
        
        return cleanQuayName === cleanTargetName || 
               cleanStopPlaceName === cleanTargetName ||
               cleanQuayName.includes(cleanTargetName) || 
               cleanTargetName.includes(cleanQuayName) ||
               cleanStopPlaceName.includes(cleanTargetName) ||
               cleanTargetName.includes(cleanStopPlaceName);
      });

      // Robust fallback: hvis ingen tekst-match og linjen har to quays, velg den som ikke er parent
      if (!destinationQuay && Array.isArray(line.quays) && line.quays.length === 2) {
        const parentQuay = allFerryQuays.find(q => q.id === parentStopId);
        if (parentQuay) {
          destinationQuay = line.quays.find(q => q.stopPlace?.id !== parentQuay.id) || null;
        }
      }

      if (destinationQuay) {
        
        // Return the stop place associated with the quay, plus quay and line info
        if (destinationQuay.stopPlace) {
          return {
            id: destinationQuay.stopPlace.id,
            name: destinationQuay.stopPlace.name,
            quayId: destinationQuay.id,
            quayName: destinationQuay.name,
            lineId: line.id,
            lineName: line.name
          };
        }
      }

      // No name-based fallback. If quay cannot be found via journeyPattern hierarchy, we return null.
      
      return null;
    } catch (error) {
      
      return null;
    }
  };

  // Enhanced function to find return departures using Quay-based journeyPattern matching
  const findReturnDeparturesUsingJourneyPattern = async (parentStopId, destinationStopId, lineId = null) => {
    try {
      // Finding return departures using journey pattern matching
      
      // Get parent quay details - check both quay.id and quay.stopPlace.id
      const parentQuay = allFerryQuays.find(q => 
        q.id === parentStopId || q.stopPlace?.id === parentStopId
      );
      
      // Get destination quay details - check both quay.id and quay.stopPlace.id  
      const destinationQuay = allFerryQuays.find(q => 
        q.id === destinationStopId || q.stopPlace?.id === destinationStopId
      );
      
      if (!parentQuay || !destinationQuay) {
        // Missing quays, using direct API-based approach
        // Fall back to direct API-based matching without relying on allFerryQuays
      }

      // Get departures from destination stop with journeyPattern data including quays
      const queryParams = getDepartureQueryParams();
      const data = await client.request(ENHANCED_DEPARTURES_WITH_PATTERNS_QUERY, { 
        id: destinationStopId,
        ...queryParams
      });
      const calls = data.stopPlace?.estimatedCalls || [];
      
      // Limit the number of calls to process to prevent infinite loops
      const limitedCalls = calls.slice(0, 50); // Only process first 50 calls
      
      // Find return departures using QUAY-ONLY logic
      let returnDepartures = limitedCalls.filter(call => {
        const journeyPattern = call.serviceJourney?.journeyPattern;
        if (!journeyPattern) return false;
        
        // Check if this is a relevant water ferry (broaden beyond only localCarFerry)
        const submode = journeyPattern.line?.transportSubmode;
        const mode = journeyPattern.line?.transportMode;
        const isRelevantFerry = mode === TRANSPORT_MODES.WATER && !EXCLUDED_SUBMODES.includes(submode);
        if (!isRelevantFerry) return false;
        
        // QUAY-ONLY: Check if the line has quays that match the parent stop
        const line = journeyPattern.line;
        // Sjekk både StopPlace-ID og Quay-ID (noen API-responser kan bruke ulike nivå)
        const hasMatchingQuay = !!(line && Array.isArray(line.quays) && line.quays.some(quay => (
          quay?.stopPlace?.id === parentStopId || quay?.id === parentStopId
        )));
        
        // If no direct match but we have a lineId, try line-based matching
        if (!hasMatchingQuay && lineId && line?.id === lineId) {
          return true;
        }
        
        // QUAY-ONLY: Only return true if we have a matching quay
        return hasMatchingQuay;
      });

      // If none matched by quay but we know the lineId, use same-line departures as a fallback
      if (returnDepartures.length === 0 && lineId) {
        returnDepartures = limitedCalls.filter(call => call.serviceJourney?.journeyPattern?.line?.id === lineId);
      }
      
      // If we have a lineId, prioritize departures from the same line
      let prioritizedDepartures = returnDepartures;
      if (lineId) {
        const sameLineDepartures = returnDepartures.filter(call => 
          call.serviceJourney?.journeyPattern?.line?.id === lineId
        );
        if (sameLineDepartures.length > 0) {
          prioritizedDepartures = sameLineDepartures;
        }
      }
      
      // Limit the number of return departures to prevent performance issues
      const limitedReturnDepartures = prioritizedDepartures.slice(0, 20);
      
      // Return departures found and prioritized
      return limitedReturnDepartures
        .sort((a, b) => new Date(a.aimedDepartureTime) - new Date(b.aimedDepartureTime))
        .map(dep => ({ ...dep, aimed: new Date(dep.aimedDepartureTime) }));
        
    } catch (error) {
      return [];
    }
  };

  const handleKeyDown = (e) => {
    switch (e.key) {
      case 'Escape':
        setQuery('');
        setFerryStops([]);
        setHasInteracted(false);
        setSelectedStop(null);
        setInlineDestinations({});
        setDeparturesMap({});
        setDrivingTimes({});
        setDrivingTimesLoading({});
        // Kjøretid beholdes aktivt på iOS
        break;
      case 'Enter':
        // Lukk tastaturet på mobil ved å fjerne fokus fra input-feltet
        if (searchInputRef.current) {
          searchInputRef.current.blur();
        }
        break;
    }
  };

  return (
    <>
      {/* Custom Splash Screen */}
      {showCustomSplash && (
        <div className="fixed inset-0 bg-gradient flex flex-col items-center justify-start pt-20 sm:pt-24 z-50">
          <div className="text-center">
<<<<<<< HEAD
            <h1 className="text-4xl sm:text-6xl font-bold text-white mb-8 drop-shadow-lg">
=======
            <h1 className="text-5xl sm:text-7xl font-extrabold text-white tracking-tight mb-8 drop-shadow-lg fergetid-title">
>>>>>>> 54150156
              FergeTid
            </h1>
            <LoadingSpinner message={"laster"} />
          </div>
        </div>
      )}

      <div className="bg-gradient flex flex-col items-center min-h-screen pb-16 sm:pb-24 pt-20 sm:pt-24">
        <h1 className="text-5xl sm:text-7xl font-extrabold text-white tracking-tight mb-6 sm:mb-6 drop-shadow-lg fergetid-title">{APP_NAME}</h1>
      
        {/* Premium CTA (kun etter GPS-klikk uten premium) - skjul på web */}
        {showPremiumCTA && !hasPremium && Capacitor.getPlatform && Capacitor.getPlatform() !== 'web' && (
          <div className="w-full max-w-[350px] sm:max-w-md mb-6 px-3 sm:px-4">
            {/* Modal overlay */}
            <div className="fixed inset-0 bg-black/40 backdrop-blur-sm z-40" onClick={() => setShowPremiumCTA(false)}></div>
            {/* Modal card */}
            <div className="relative z-50 bg-white/95 backdrop-blur-md border border-fuchsia-200 rounded-2xl shadow-2xl p-4 mx-auto">
              {/* Close (X) */}
              <button
                type="button"
                aria-label="Lukk"
                onClick={() => setShowPremiumCTA(false)}
                className="absolute top-2 right-2 text-gray-500 hover:text-gray-700"
              >
                ×
              </button>
              <div className="text-gray-800 font-bold mb-2">Få Premium</div>
              <div className="text-gray-700 text-sm mb-1">GPS og kjøretidsbeskrivelse krever Premium-abonnement.</div>
              <div className="text-gray-700 text-sm">Pris: <span className="font-semibold">29 kr/måned</span> eller <span className="font-semibold">299 kr/år</span>.</div>
              <div className="text-gray-700 text-sm mb-4"><span className="font-semibold">14 dager gratis</span>, deretter fortsetter abonnementet automatisk. Du kan avslutte når som helst.</div>
              <div className="text-xs text-gray-600 mb-2">
                Ved å abonnere godtar du vår{' '}
                <a href={config?.LEGAL?.getTermsOfUseUrl?.()} target="_blank" rel="noopener noreferrer" className="text-fuchsia-700 underline">Bruksvilkår (EULA)</a>{' '}og{' '}
                <a href={config?.LEGAL?.getPrivacyPolicyUrl?.()} target="_blank" rel="noopener noreferrer" className="text-fuchsia-700 underline">Personvernerklæring</a>.
              </div>
              <div className="mt-3">
                <WebPaywall
                  onSuccess={async () => {
                    const active = await isPremiumActive();
                    setHasPremium(active);
                    setShowDrivingTimes(!!active);
                    if (active) setShowPremiumCTA(false);
                  }}
                  onError={(e) => {
                    console.error('Web paywall kjøp feilet', e);
                  }}
                />
              </div>
              {(typeof window !== 'undefined' && window.Capacitor && window.Capacitor.getPlatform && window.Capacitor.getPlatform() === 'ios') && (
                <div className="mt-3 text-right flex gap-3 justify-end">
                  <button
                    type="button"
                    onClick={async () => {
                      try {
                        await restorePurchasesIOS();
                        const active = await isPremiumActive();
                        setHasPremium(active);
                        setShowDrivingTimes(!!active);
                        if (active) setShowPremiumCTA(false);
                      } catch (e) {
                        console.error('Gjenoppretting feilet', e);
                      }
                    }}
                    className="text-sm text-fuchsia-700 hover:underline"
                  >
                    Gjenopprett kjøp (iOS)
                  </button>
                </div>
              )}
            </div>
          </div>
        )}
      
        {/* Hidden input to catch iOS auto-focus */}
        <input 
          type="text" 
          style={{ position: 'absolute', left: '-9999px', opacity: 0, pointerEvents: 'none' }}
          tabIndex="-1"
          readOnly
        />
        
        {/* Search Section */}
        <div className="w-full max-w-[350px] sm:max-w-md mb-8 sm:mb-8 px-3 sm:px-4">
          <div className="flex gap-2">
            {showSearchInput ? (
              <div className="flex-1 relative">
                <form autoComplete="off" onSubmit={e => e.preventDefault()}>
                  <input
                    ref={searchInputRef}
                    type="text"
                    autoComplete="off"
                    autoCorrect="off"
                    autoCapitalize="off"
                    spellCheck="false"
                    value={query}
                    onChange={(e) => {
                      setQuery(e.target.value);
                      // Fjern ALLE feilmeldinger når brukeren skriver
                      if (error) {
                        setError(null);
                      }
                      // Sett mode til search så snart brukeren skriver noe
                      if (e.target.value.trim()) {
                        setMode('search');
                        // Ikke deaktiver kjøretidsberegning - behold den for GPS-resultater
                      }
                    }}
                    onKeyDown={handleKeyDown}
                    placeholder="Søk fergekai eller klikk GPS"
                    className="w-full px-4 py-3 rounded-lg bg-white/90 backdrop-blur-md shadow-lg border border-fuchsia-200 focus:border-fuchsia-400 focus:outline-none focus:ring-2 focus:ring-fuchsia-200"
                    style={{
                      position: /iPad|iPhone|iPod/.test(navigator.userAgent) && !showSearchInput ? 'absolute' : 'relative',
                      left: /iPad|iPhone|iPod/.test(navigator.userAgent) && !showSearchInput ? '-9999px' : 'auto',
                      opacity: /iPad|iPhone|iPod/.test(navigator.userAgent) && !showSearchInput ? 0 : 1,
                      pointerEvents: /iPad|iPhone|iPod/.test(navigator.userAgent) && !showSearchInput ? 'none' : 'auto'
                    }}
                    onFocus={() => {
                      // Fjern feilmelding når brukeren fokuserer på søkefeltet
                      if (error) {
                        setError(null);
                      }
                      // Ensure input is fully visible and focused when user clicks on it
                      if (/iPad|iPhone|iPod/.test(navigator.userAgent) && !showSearchInput) {
                        setShowSearchInput(true);
                        setTimeout(() => searchInputRef.current?.focus(), 100);
                      }
                    }}
                  />
                </form>
              </div>
            ) : (
              <div className="flex-1">
                <button
                  onClick={() => {
                    setShowSearchInput(true);
                    // Fjern feilmelding når brukeren klikker på søk
                    if (error) {
                      setError(null);
                    }
                    // Auto-focus input after a short delay to ensure it's visible
                    setTimeout(() => searchInputRef.current?.focus(), 150);
                  }}
                  className="w-full px-4 py-3 rounded-lg bg-white/90 backdrop-blur-md shadow-lg border border-fuchsia-200 hover:border-fuchsia-400 focus:outline-none focus:ring-2 focus:ring-fuchsia-200 text-left text-gray-600"
                >
                  Søk fergekai eller klikk GPS
                </button>
              </div>
            )}
            
            <button
              ref={gpsButtonRef}
              type="button"
              onClick={handleGPSLocation}
              className="px-4 py-3 bg-white/90 hover:bg-white backdrop-blur-md text-fuchsia-600 font-semibold rounded-lg shadow-lg transition-colors border border-fuchsia-200 focus:border-fuchsia-400 focus:outline-none focus:ring-2 focus:ring-fuchsia-200"
              title="Bruk GPS-plassering"
            >
              <svg 
                width="24" 
                height="24" 
                viewBox="0 0 24 24" 
                fill="currentColor" 
                className="text-fuchsia-600"
              >
                {/* Outer circle */}
                <circle cx="12" cy="12" r="10" fill="none" stroke="currentColor" strokeWidth="2"/>
                {/* Inner circle */}
                <circle cx="12" cy="12" r="4" fill="currentColor"/>
                {/* Crosshair lines - top */}
                <line x1="12" y1="0" x2="12" y2="4" stroke="currentColor" strokeWidth="2" strokeLinecap="round"/>
                {/* Crosshair lines - bottom */}
                <line x1="12" y1="20" x2="12" y2="24" stroke="currentColor" strokeWidth="2" strokeLinecap="round"/>
                {/* Crosshair lines - left */}
                <line x1="0" y1="12" x2="4" y2="12" stroke="currentColor" strokeWidth="2" strokeLinecap="round"/>
                {/* Crosshair lines - right */}
                <line x1="20" y1="12" x2="24" y2="12" stroke="currentColor" strokeWidth="2" strokeLinecap="round"/>
              </svg>
            </button>
          </div>
        </div>

        {/* GPS Location Display */}
        {mode === 'gps' && locationName && (
          <div className="text-base sm:text-lg text-white mb-4 text-center px-3">
            Din posisjon er <span className="font-bold">{locationName}</span>
          </div>
        )}









        {/* GPS Status Display */}
        {mode === 'gps' && !locationName && !loading && !error && (
          <div className="text-sm text-white/80 mb-4 text-center px-3">
            <p>GPS-funksjon aktivert</p>
            <p className="text-xs mt-1">Henter posisjon og fergekaier...</p>
          </div>
        )}

        {/* Toggle for kjøretidsberegning - fjernet fra iOS */}

        {/* Loading and Error States */}
        <div 
          style={{ 
            minHeight: loading ? '150px' : '0px',
            display: 'flex', 
            alignItems: 'center', 
            justifyContent: 'center',
            transition: 'min-height 0.3s ease-out',
            overflow: 'hidden'
          }}
        >
          {loading && (
            <LoadingSpinner 
              message={location ? "Laster fergekaier..." : "Laster posisjon og fergekaier..."} 
            />
          )}
        </div>
        {error && (
          <div className="text-center text-white bg-red-500/20 p-4 rounded-lg mb-6 border border-red-300/30">
            {error}
          </div>
        )}

        {/* Results */}
        {hasInteracted && !loading && ferryStops.length > 0 && (
          <div 
            className="w-full max-w-[350px] sm:max-w-md space-y-10 sm:space-y-12 px-3 sm:px-4 sm:px-0 mx-auto"
            style={{
              opacity: 1,
              transition: 'opacity 0.3s ease-out',
              animation: 'fadeIn 0.3s ease-out'
            }}
          >
            {ferryStops.map((stop, i) => {
              // Handle both GPS format (with nextDeparture) and search format (with departures array)
              const isGPSFormat = stop.nextDeparture !== undefined;
              const isSearchFormat = stop.departures !== undefined;
              const stopData = stop; // Samme format for begge nå
              const distance = stop.distance;
              const departures = isGPSFormat ? (departuresMap[stop.id] || []) : 
                                isSearchFormat ? (stop.departures || []) : 
                                (departuresMap[stop.id] || []);
              const now = new Date();
              
              // Find the next and later departures
              let nextDeparture = null;
              let laterDepartures = [];
              
              if (isGPSFormat && stop.nextDeparture) {
                // GPS-format: bruk nextDeparture som allerede er hentet
                const nextDepartureTime = new Date(stop.nextDeparture.aimedDepartureTime);
                
                // Sjekk om neste avgang har passert
                if (nextDepartureTime > now) {
                  nextDeparture = { ...stop.nextDeparture, aimed: nextDepartureTime };
                  
                  // Bruk departuresMap for senere avganger hvis tilgjengelig
                  if (departuresMap[stop.id]) {
                    const sortedCalls = departuresMap[stop.id]
                      .filter(dep => dep.aimedDepartureTime)
                      .map(dep => ({ ...dep, aimed: new Date(dep.aimedDepartureTime) }))
                      .sort((a, b) => a.aimed - b.aimed);
                    
                    // Filtrer bort avganger som har passert
                    const futureCalls = sortedCalls.filter(c => c.aimed > now);
                    
                    if (futureCalls.length > 1) {
                      // Ta de neste 4 avgangene (ekskluder neste avgang)
                      laterDepartures = futureCalls.slice(1, 5);
                    }
                  }
                }
              } else if (departures && departures.length > 0) {
                // Søk-format: finn neste avgang fra departures
                const sortedCalls = departures
                  .filter(dep => dep.aimedDepartureTime)
                  .map(dep => ({ ...dep, aimed: new Date(dep.aimedDepartureTime) }))
                  .sort((a, b) => a.aimed - b.aimed);
                
                // Filtrer bort avganger som har passert
                const futureCalls = sortedCalls.filter(c => c.aimed > now);
                
                if (futureCalls.length > 0) {
                  // Hvis det er langt å kjøre, finn en avgang som passer bedre med kjøretiden
                  if (showDrivingTimes && drivingTimes[stop.id] && drivingTimes[stop.id] > 120) { // Hvis kjøretid > 2 timer
                    const drivingTimeMinutes = drivingTimes[stop.id];
                    const currentTime = new Date();
                    
                    // Finn avganger som er minst 30 minutter etter ankomsttid
                    const suitableDepartures = futureCalls.filter(dep => {
                      const departureTime = new Date(dep.aimedDepartureTime || dep.aimed);
                      const arrivalTime = new Date(currentTime.getTime() + drivingTimeMinutes * 60000);
                      const timeBuffer = 30 * 60000; // 30 minutter buffer
                      
                      return departureTime >= new Date(arrivalTime.getTime() + timeBuffer);
                    });
                    
                    // Bruk den første passende avgangen, eller den første tilgjengelige hvis ingen passer
                    if (suitableDepartures.length > 0) {
                      nextDeparture = suitableDepartures[0];
                      laterDepartures = suitableDepartures.slice(1, 5);
                    } else {
                      nextDeparture = futureCalls[0];
                      laterDepartures = futureCalls.slice(1, 5);
                    }
                  } else {
                    // Vanlig logikk for korte kjøreturer
                    nextDeparture = futureCalls[0];
                    laterDepartures = futureCalls.slice(1, 5);
                  }
                }
              }

              // Bare vis fergekortet hvis det er avganger
              if (!nextDeparture) {
                return null;
              }
              
              // Sjekk om neste avgang har passert
              if (nextDeparture.aimed <= now) {
                return null;
              }

              return (
                <div key={stopData.id} className="flex flex-col">
                  {/* Km-avstand som egen boks over fergekortet */}
                  {distance && (
                    <div className="bg-blue-500 text-white text-lg font-bold px-2.5 py-1.5 rounded-2xl shadow-lg mb-[-10px] self-start relative z-20 -ml-4">
                      {(() => {
                        const drivingDistance = drivingDistances[stopData.id];
                        const fallbackDistance = distance;
                        const finalDistance = drivingDistance ?? fallbackDistance;
                        

                        
                        return formatDistance(finalDistance);
                      })()}
                    </div>
                  )}
                  
                  <div
                                          id={'ferry-card-' + stopData.id}
                                          className={'relative ' + (distance ? 'rounded-tr-2xl rounded-br-2xl rounded-bl-2xl' : 'rounded-2xl') + ' p-4 sm:p-5 card-expand w-full max-w-[350px] sm:max-w-md bg-white shadow-lg border border-gray-200'}
                    style={{ minWidth: '280px' }}
                  >
                    <h2 
                      className="ferry-quay-name"
                      style={{ 
                        fontSize: getOptimalFontSize(cleanDestinationText(stopData.name || '')),
                        lineHeight: '1.2'
                      }}
                    >
                      {cleanDestinationText(stopData.name || '')}
                    </h2>
                    <hr className="border-gray-300 my-2" />
                    
                    {/* Kjøretidsbeskrivelse rett etter fergekainavn */}
                    {showDrivingTimes && drivingTimes[stopData.id] && location && (
                      <div className="mt-2 text-sm text-gray-600 leading-relaxed">
                        <div dangerouslySetInnerHTML={{
                          __html: generateTravelDescription(
                            (drivingDistances[stopData.id] ?? distance),
                            drivingTimes[stopData.id],
                            nextDeparture ? calculateTimeDiff(nextDeparture.aimedDepartureTime || nextDeparture.aimed) : 0,
                            // Send alle tilgjengelige avganger for denne fergekaien
                            (() => {
                              const allAvailableDepartures = [];
                              
                              // Legg til avganger fra departuresMap hvis tilgjengelig
                              if (departuresMap[stopData.id]) {
                                allAvailableDepartures.push(...departuresMap[stopData.id]);
                              }
                              
                              // Legg til avganger fra stop.departures hvis tilgjengelig (for søk-format)
                              if (stop.departures && Array.isArray(stop.departures)) {
                                allAvailableDepartures.push(...stop.departures);
                              }
                              
                              // Legg til neste avgang og senere avganger hvis tilgjengelig
                              if (nextDeparture) {
                                allAvailableDepartures.push(nextDeparture);
                              }
                              if (laterDepartures && Array.isArray(laterDepartures)) {
                                allAvailableDepartures.push(...laterDepartures);
                              }
                              
                              // Fjern duplikater basert på aimedDepartureTime
                              const uniqueDepartures = allAvailableDepartures.filter((dep, index, self) => 
                                index === self.findIndex(d => 
                                  (d.aimedDepartureTime || d.aimed) === (dep.aimedDepartureTime || dep.aimed)
                                )
                              );
                              
                              return uniqueDepartures;
                            })(),
                            false
                          )
                        }} />
                      </div>
                    )}
                  
                  {nextDeparture ? (
                    <>
                                              <div className="mt-2 text-base sm:text-lg mb-6">
                          <ul className="space-y-0">
                          {(() => {
                            // Kombiner neste avgang og senere avganger til en liste
                            const allDepartures = [nextDeparture, ...laterDepartures].filter(Boolean);
                            // Ekstra filtrering for å sikre at ingen avganger som har passert vises
                            const futureDepartures = allDepartures.filter(dep => dep.aimed > now);
                            
                            // Hvis det er langt å kjøre, finn avganger som passer bedre med kjøretiden
                            let relevantDepartures = futureDepartures;
                            if (showDrivingTimes && drivingTimes[stopData.id] && drivingTimes[stopData.id] > 120) { // Hvis kjøretid > 2 timer
                              const drivingTimeMinutes = drivingTimes[stopData.id];
                              const currentTime = new Date();
                              
                              // Finn avganger som er minst 30 minutter etter ankomsttid
                              relevantDepartures = futureDepartures.filter(dep => {
                                const departureTime = new Date(dep.aimedDepartureTime || dep.aimed);
                                const arrivalTime = new Date(currentTime.getTime() + drivingTimeMinutes * 60000);
                                const timeBuffer = 30 * 60000; // 30 minutter buffer
                                
                                return departureTime >= new Date(arrivalTime.getTime() + timeBuffer);
                              });
                              
                              // Hvis ingen avganger passer, vis de neste 5 avganger som vanlig
                              if (relevantDepartures.length === 0) {
                                relevantDepartures = futureDepartures;
                              }
                            }
                            
                            return relevantDepartures.slice(0, 5).map((dep, idx) => {
                              const mins = Math.max(0, Math.round((dep.aimed - now) / 60000));
                              const isMissed = isDepartureMissed(dep.aimedDepartureTime || dep.aimed, drivingTimes[stopData.id], showDrivingTimes, mode);
                              const strikeClass = isMissed ? 'line-through' : '';
                              
                              return (
                                <li key={dep.aimedDepartureTime + '-' + idx} className="flex items-center py-0.5 leading-snug">
                                  <span className={`font-bold w-16 text-left text-sm ${strikeClass}`}>
                                    {dep.aimed.toLocaleTimeString([], { hour: '2-digit', minute: '2-digit' })}
                                  </span>
                                  <span className="flex-1 flex justify-start items-center gap-1">
                                    <span className={`text-sm font-bold align-middle whitespace-nowrap pl-4 ${getDepartureTimeColor(dep.aimedDepartureTime || dep.aimed, drivingTimes[stopData.id], showDrivingTimes, mode)} ${strikeClass}`}>
                                      {formatMinutes(mins)}
                                    </span>
                                  </span>
                                  <span 
                                    className={`w-24 text-gray-700 text-right font-semibold ${strikeClass}`}
                                    style={{ 
                                      fontSize: getOptimalFontSize(cleanDestinationText(dep.destinationDisplay?.frontText), 96) // 96px = 6rem = w-24
                                    }}
                                  >
                                    {cleanDestinationText(dep.destinationDisplay?.frontText)}
                                  </span>
                                </li>
                              );
                            });
                          })()}
                        </ul>
                      </div>

                      {/* debug removed */}
                      {inlineDestinations[stopData.id] && inlineDestinations[stopData.id].map((destination, destIndex) => (
                                                      <div key={stopData.id + '-' + destination.stopId} className="mt-5 p-4 sm:p-5 rounded-lg bg-gray-100/80 backdrop-blur-md shadow-lg relative">
                          <div className="bg-purple-100 text-purple-700 text-sm font-bold px-2 py-1 rounded-full shadow-lg absolute top-[-10px] left-0 z-20">
                            Retur
                          </div>
                          <div className="flex items-center justify-between">
                            <h3 className="text-lg font-bold text-gray-800">
                              {cleanDestinationText(destination.name)}
                            </h3>
                          </div>
                          <hr className="border-gray-300 my-2" />
                          <div className="mt-2 text-base sm:text-lg">
                            <ul className="space-y-0">
                              {destination.departures
                                .filter(dep => new Date(dep.aimed) > now)
                                .slice(0, 5).map((dep, idx) => {
                                const mins = Math.max(0, Math.round((dep.aimed - now) / 60000));
                                const isMissed = isDepartureMissed(dep.aimedDepartureTime || dep.aimed, drivingTimes[destination.stopId], showDrivingTimes, mode);
                                const strikeClass = isMissed ? 'line-through' : '';
                                
                                return (
                                  <li key={'inline-' + destination.stopId + '-' + dep.aimedDepartureTime + '-' + idx} className="flex items-center py-0.5 leading-snug">
                                    <span className={`font-bold w-16 text-left text-sm ${strikeClass}`}>
                                      {dep.aimed.toLocaleTimeString([], { hour: '2-digit', minute: '2-digit' })}
                                    </span>
                                    <span className="flex-1 flex justify-start items-center gap-1">
                                      <span className={`text-sm font-bold align-middle whitespace-nowrap pl-1 text-green-600 ${strikeClass}`}>
                                        {formatMinutes(mins)}
                                      </span>
                                    </span>
                                    <span 
                                      className={`w-24 text-gray-700 text-right font-semibold ${strikeClass}`}
                                      style={{ 
                                        fontSize: getOptimalFontSize(cleanDestinationText(dep.destinationDisplay?.frontText), 96)
                                      }}
                                    >
                                      {cleanDestinationText(dep.destinationDisplay?.frontText)}
                                    </span>
                                  </li>
                                );
                              })}
                            </ul>
                          </div>
                        </div>
                      ))}

                    </>
                  ) : null}
                  </div>
                </div>
              );
            })}
          </div>
        )}

        {/* No results */}
        {hasInteracted && !loading && ferryStops.length === 0 && (
          <div className="text-center text-white bg-white/10 p-8 rounded-lg border border-white/20">
            {mode === 'search' 
              ? 'Ingen fergekaier funnet for søket ditt'
              : (
                <div>
                  <p className="mb-4">Ingen fergekaier funnet i nærheten</p>
                  <div className="text-sm text-white/80 space-y-2">
                    <p>• Sjekk at GPS er aktivert på enheten din</p>
                    <p>• Tillat posisjonsdeling i nettleseren</p>
                    <p>• Prøv å søke manuelt i stedet</p>
                    <p>• Sjekk internettforbindelsen din</p>
                  </div>
                </div>
              )
            }
          </div>
        )}
        {/* Footer legal links */}
        <div className="mt-auto w-full flex justify-center pt-8 sm:pt-10 pb-8 sm:pb-10">
          <div className="text-xs text-white/80">
            <a href={config?.LEGAL?.getTermsOfUseUrl?.()} target="_blank" rel="noopener noreferrer" className="underline mr-4">Bruksvilkår (EULA)</a>
            <a href={config?.LEGAL?.getPrivacyPolicyUrl?.()} target="_blank" rel="noopener noreferrer" className="underline">Personvernerklæring</a>
          </div>
        </div>
      </div>
    </>
  );
}

export default App;<|MERGE_RESOLUTION|>--- conflicted
+++ resolved
@@ -14,16 +14,9 @@
   TRANSPORT_MODES, 
   APP_NAME,
   GEOLOCATION_OPTIONS,
-<<<<<<< HEAD
-  EXCLUDED_SUBMODES,
-  GPS_SEARCH_CONFIG
-} from './constants';
-import { config } from './config';
-=======
   EXCLUDED_SUBMODES
 } from './config/constants';
 import { config } from './config/config';
->>>>>>> 54150156
 import { 
   formatMinutes, 
   formatDistance, 
@@ -418,11 +411,11 @@
 
       // Filter by distance and sort
       const nearbyCandidates = placesWithDistance
-        .filter(p => p.distance <= GPS_SEARCH_CONFIG.SEARCH_RADIUS_METERS) // Configurable radius
+        .filter(p => p.distance <= 60000) // 60 km radius
         .sort((a, b) => a.distance - b.distance);
 
       if (nearbyCandidates.length === 0) {
-        setError(`Ingen fergekaier funnet innen ${GPS_SEARCH_CONFIG.SEARCH_RADIUS_METERS / 1000} km fra din posisjon. Prøv å søke manuelt i stedet.`);
+        setError('Ingen fergekaier funnet innen 60 km fra din posisjon. Prøv å søke manuelt i stedet.');
         setLoading(false);
         return;
       }
@@ -462,10 +455,10 @@
       
       // Grow search window until we find enough results (handles many nearby water stops without departures)
       const collectedWithDepartures = [];
-      const chunkSize = GPS_SEARCH_CONFIG.CHUNK_SIZE;
-      const maxCandidates = Math.min(nearbyCandidates.length, GPS_SEARCH_CONFIG.MAX_CANDIDATES);
-      
-      for (let i = 0; i < maxCandidates && collectedWithDepartures.length < GPS_SEARCH_CONFIG.MAX_RESULTS; i += chunkSize) {
+      const chunkSize = 20; // Reduced from 30
+      const maxCandidates = Math.min(nearbyCandidates.length, 100); // Reduced from 200
+      
+      for (let i = 0; i < maxCandidates && collectedWithDepartures.length < 8; i += chunkSize) { // Increased from 5 to 8
         const chunk = nearbyCandidates.slice(i, i + chunkSize);
         const results = await Promise.all(chunk.map(fetchDepartures));
         for (const res of results) {
@@ -488,7 +481,7 @@
       const localDrivingDistances = {}; // Local storage for distances
       
       // Process stops in parallel for better performance
-      const stopsToProcess = collectedWithDepartures.slice(0, GPS_SEARCH_CONFIG.MAX_RESULTS);
+      const stopsToProcess = collectedWithDepartures.slice(0, 8);
       const drivingTimePromises = stopsToProcess.map(async (stop) => {
         try {
           const result = await calculateDrivingTime(origin, { lat: stop.latitude, lng: stop.longitude }, { roadOnly: true });
@@ -510,7 +503,7 @@
           (result.source.startsWith('routes_v2') || result.source.startsWith('directions_v1') || result.source.startsWith('here_routing_v8') || result.source === 'haversine') &&
           typeof result.distance === 'number' &&
           result.distance > 0 && // Must have a valid distance
-          (result.distance <= GPS_SEARCH_CONFIG.DRIVING_RADIUS_METERS || result.source === 'haversine') // Allow haversine results within luftlinje radius
+          (result.distance <= 60000 || result.source === 'haversine') // Allow haversine results within luftlinje radius
         ) {
           // Check if the route contains ferries despite avoidFerries parameter (only for routing APIs, not haversine)
           if (result.hasFerry && result.source !== 'haversine') {
@@ -1662,11 +1655,7 @@
       {showCustomSplash && (
         <div className="fixed inset-0 bg-gradient flex flex-col items-center justify-start pt-20 sm:pt-24 z-50">
           <div className="text-center">
-<<<<<<< HEAD
-            <h1 className="text-4xl sm:text-6xl font-bold text-white mb-8 drop-shadow-lg">
-=======
             <h1 className="text-5xl sm:text-7xl font-extrabold text-white tracking-tight mb-8 drop-shadow-lg fergetid-title">
->>>>>>> 54150156
               FergeTid
             </h1>
             <LoadingSpinner message={"laster"} />
